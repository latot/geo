--- conflicted
+++ resolved
@@ -1,18 +1,15 @@
 # Changes
 
 ## Unreleased
-<<<<<<< HEAD
 
 * Reexport everything from the `proj` crate
   * <https://github.com/georust/geo/pull/839>
-=======
 * Add densification algorithm for linear geometry components
   * <https://github.com/georust/geo/pull/847>
 * Fix fast path euclidean distance
   * <https://github.com/georust/pull/848>
 * Use robust predicates everywhere in geo
   * <https://github.com/georust/geo/pull/852>
->>>>>>> fbd08bd7
 
 ## 0.21.0
 
